--- conflicted
+++ resolved
@@ -2,7 +2,7 @@
  "cells": [
   {
    "cell_type": "code",
-   "execution_count": 1,
+   "execution_count": null,
    "metadata": {},
    "outputs": [],
    "source": [
@@ -12,27 +12,9 @@
   },
   {
    "cell_type": "code",
-   "execution_count": 2,
+   "execution_count": null,
    "metadata": {},
-   "outputs": [
-    {
-     "name": "stderr",
-     "output_type": "stream",
-     "text": [
-<<<<<<< HEAD
-      "2024-07-03 16:20:50.449833: I tensorflow/tsl/cuda/cudart_stub.cc:28] Could not find cuda drivers on your machine, GPU will not be used.\n",
-      "2024-07-03 16:20:50.495940: I tensorflow/core/platform/cpu_feature_guard.cc:182] This TensorFlow binary is optimized to use available CPU instructions in performance-critical operations.\n",
-      "To enable the following instructions: AVX2 FMA, in other operations, rebuild TensorFlow with the appropriate compiler flags.\n",
-      "2024-07-03 16:20:51.218544: W tensorflow/compiler/tf2tensorrt/utils/py_utils.cc:38] TF-TRT Warning: Could not find TensorRT\n"
-=======
-      "2024-07-03 15:17:20.841614: I tensorflow/tsl/cuda/cudart_stub.cc:28] Could not find cuda drivers on your machine, GPU will not be used.\n",
-      "2024-07-03 15:17:20.901336: I tensorflow/core/platform/cpu_feature_guard.cc:182] This TensorFlow binary is optimized to use available CPU instructions in performance-critical operations.\n",
-      "To enable the following instructions: AVX2 FMA, in other operations, rebuild TensorFlow with the appropriate compiler flags.\n",
-      "2024-07-03 15:17:22.371602: W tensorflow/compiler/tf2tensorrt/utils/py_utils.cc:38] TF-TRT Warning: Could not find TensorRT\n"
->>>>>>> 0a68a8e7
-     ]
-    }
-   ],
+   "outputs": [],
    "source": [
     "import torch\n",
     "import torch.nn as nn\n",
@@ -49,79 +31,9 @@
   },
   {
    "cell_type": "code",
-   "execution_count": 3,
+   "execution_count": null,
    "metadata": {},
-   "outputs": [
-    {
-     "name": "stdout",
-     "output_type": "stream",
-     "text": [
-      "Files already downloaded and verified\n",
-      "Unexpected exception formatting exception. Falling back to standard exception\n"
-     ]
-    },
-    {
-     "name": "stderr",
-     "output_type": "stream",
-     "text": [
-      "Traceback (most recent call last):\n",
-      "  File \"/home/djtaylor/.local/lib/python3.8/site-packages/IPython/core/interactiveshell.py\", line 3508, in run_code\n",
-      "    exec(code_obj, self.user_global_ns, self.user_ns)\n",
-<<<<<<< HEAD
-      "  File \"/tmp/ipykernel_1695/1152831721.py\", line 14, in <module>\n",
-      "    reduced_latents, labels = visualize_latent_space(encoder, dataloader, device, use_tsne=True)\n",
-      "  File \"/home/djtaylor/UCR/2024/ML/Proyectos/proyecto_3/src/latent_vector.py\", line 20, in visualize_latent_space\n",
-      "    latents = encoder.extract_latent(images)\n",
-      "  File \"/home/djtaylor/.local/lib/python3.8/site-packages/torch/nn/modules/module.py\", line 1709, in __getattr__\n",
-      "    raise AttributeError(f\"'{type(self).__name__}' object has no attribute '{name}'\")\n",
-      "AttributeError: 'UNetEncoder' object has no attribute 'extract_latent'\n",
-=======
-      "  File \"/tmp/ipykernel_23601/2830570466.py\", line 11, in <module>\n",
-      "    reduced_latents, labels = visualize_latent_space(encoder, dataloader, device, use_tsne=True)\n",
-      "  File \"/home/djtaylor/UCR/2024/ML/Proyectos/proyecto_3/src/latent_vector.py\", line 20, in visualize_latent_space\n",
-      "    latents, _ = encoder.forward(images)\n",
-      "  File \"/home/djtaylor/UCR/2024/ML/Proyectos/proyecto_3/src/unet_autoencoder.py\", line 62, in forward\n",
-      "    latent = self.latent(bottleneck)\n",
-      "  File \"/home/djtaylor/.local/lib/python3.8/site-packages/torch/nn/modules/module.py\", line 1532, in _wrapped_call_impl\n",
-      "    return self._call_impl(*args, **kwargs)\n",
-      "  File \"/home/djtaylor/.local/lib/python3.8/site-packages/torch/nn/modules/module.py\", line 1541, in _call_impl\n",
-      "    return forward_call(*args, **kwargs)\n",
-      "  File \"/home/djtaylor/.local/lib/python3.8/site-packages/torch/nn/modules/container.py\", line 217, in forward\n",
-      "    input = module(input)\n",
-      "  File \"/home/djtaylor/.local/lib/python3.8/site-packages/torch/nn/modules/module.py\", line 1532, in _wrapped_call_impl\n",
-      "    return self._call_impl(*args, **kwargs)\n",
-      "  File \"/home/djtaylor/.local/lib/python3.8/site-packages/torch/nn/modules/module.py\", line 1541, in _call_impl\n",
-      "    return forward_call(*args, **kwargs)\n",
-      "  File \"/home/djtaylor/.local/lib/python3.8/site-packages/torch/nn/modules/linear.py\", line 116, in forward\n",
-      "    return F.linear(input, self.weight, self.bias)\n",
-      "RuntimeError: mat1 and mat2 shapes cannot be multiplied (64x8192 and 401408x512)\n",
->>>>>>> 0a68a8e7
-      "\n",
-      "During handling of the above exception, another exception occurred:\n",
-      "\n",
-      "Traceback (most recent call last):\n",
-      "  File \"/home/djtaylor/.local/lib/python3.8/site-packages/IPython/core/interactiveshell.py\", line 2105, in showtraceback\n",
-      "    stb = self.InteractiveTB.structured_traceback(\n",
-      "  File \"/home/djtaylor/.local/lib/python3.8/site-packages/IPython/core/ultratb.py\", line 1396, in structured_traceback\n",
-      "    return FormattedTB.structured_traceback(\n",
-      "  File \"/home/djtaylor/.local/lib/python3.8/site-packages/IPython/core/ultratb.py\", line 1287, in structured_traceback\n",
-      "    return VerboseTB.structured_traceback(\n",
-      "  File \"/home/djtaylor/.local/lib/python3.8/site-packages/IPython/core/ultratb.py\", line 1140, in structured_traceback\n",
-      "    formatted_exception = self.format_exception_as_a_whole(etype, evalue, etb, number_of_lines_of_context,\n",
-      "  File \"/home/djtaylor/.local/lib/python3.8/site-packages/IPython/core/ultratb.py\", line 1030, in format_exception_as_a_whole\n",
-      "    self.get_records(etb, number_of_lines_of_context, tb_offset) if etb else []\n",
-      "  File \"/home/djtaylor/.local/lib/python3.8/site-packages/IPython/core/ultratb.py\", line 1082, in get_records\n",
-      "    style = stack_data.style_with_executing_node(style, self._tb_highlight)\n",
-      "  File \"/home/djtaylor/.local/lib/python3.8/site-packages/stack_data/core.py\", line 455, in style_with_executing_node\n",
-      "    class NewStyle(style):\n",
-      "  File \"/usr/lib/python3/dist-packages/pygments/style.py\", line 91, in __new__\n",
-      "    ndef[4] = colorformat(styledef[3:])\n",
-      "  File \"/usr/lib/python3/dist-packages/pygments/style.py\", line 58, in colorformat\n",
-      "    assert False, \"wrong color format %r\" % text\n",
-      "AssertionError: wrong color format 'ansiyellow'\n"
-     ]
-    }
-   ],
+   "outputs": [],
    "source": [
     "# Set up device, data loader, and model\n",
     "device = torch.device('cuda' if torch.cuda.is_available() else 'cpu')\n",
@@ -133,7 +45,6 @@
     "dataloader = data.DataLoader(dataset, batch_size=64, shuffle=False)\n",
     "\n",
     "encoder = UNetAutoencoder().encoder.to(device)\n",
-<<<<<<< HEAD
     "# Load your pre-trained model weights here\n",
     "# encoder.load_state_dict(torch.load('./models/uae_1.pth', map_location=device) )\n",
     "\n",
@@ -150,10 +61,8 @@
    "outputs": [],
    "source": [
     "encoder = UNetAutoencoder().encoder.to(device)\n",
-=======
->>>>>>> 0a68a8e7
     "# Load your pre-trained model weights here\n",
-    "# encoder.load_state_dict(torch.load('./models/uae_2.pth'))\n",
+    "# encoder.load_state_dict(torch.load('./models/uae_2.pth', map_location=device))\n",
     "\n",
     "reduced_latents, labels = visualize_latent_space(encoder, dataloader, device, use_tsne=True)\n",
     "\n",
